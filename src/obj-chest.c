--- conflicted
+++ resolved
@@ -426,11 +426,7 @@
 	 * might as well ignore it here
 	 */
 	if (obj->pval == 0)
-<<<<<<< HEAD
-		obj->ignore = true;
-=======
 		obj->known->notice |= OBJ_NOTICE_IGNORE;
->>>>>>> 993b33a6
 
 	/* Redraw chest, to be on the safe side (it may have been ignored) */
 	square_light_spot(cave, y, x);
